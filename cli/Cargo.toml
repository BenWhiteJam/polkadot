[package]
name = "polkadot-cli"
version = "0.7.19"
authors = ["Parity Technologies <admin@parity.io>"]
description = "Polkadot node implementation in Rust."
edition = "2018"

[lib]
crate-type = ["cdylib", "rlib"]

[dependencies]
log = "0.4.8"
futures = { version = "0.3.1", features = ["compat"] }
<<<<<<< HEAD
futures01 = { package = "futures", version = "0.1.29" }
structopt = "=0.3.7"
sc-cli = { git = "https://github.com/paritytech/substrate", branch = "ashley-polkadot-wasm" }
sp-api = { git = "https://github.com/paritytech/substrate", branch = "ashley-polkadot-wasm" }
sp-core = { git = "https://github.com/paritytech/substrate", branch = "ashley-polkadot-wasm" }
sp-runtime = { git = "https://github.com/paritytech/substrate", branch = "ashley-polkadot-wasm" }
sc-client = { git = "https://github.com/paritytech/substrate", branch = "ashley-polkadot-wasm" }
sc-client-api = { git = "https://github.com/paritytech/substrate", branch = "ashley-polkadot-wasm" }
sc-client-db = { git = "https://github.com/paritytech/substrate", branch = "ashley-polkadot-wasm" }
sc-executor = { git = "https://github.com/paritytech/substrate", branch = "ashley-polkadot-wasm" }
=======
structopt = "0.3.8"
sc-cli = { git = "https://github.com/paritytech/substrate", branch = "polkadot-master" }
sp-api = { git = "https://github.com/paritytech/substrate", branch = "polkadot-master" }
sp-core = { git = "https://github.com/paritytech/substrate", branch = "polkadot-master" }
sp-runtime = { git = "https://github.com/paritytech/substrate", branch = "polkadot-master" }
sc-client = { git = "https://github.com/paritytech/substrate", branch = "polkadot-master" }
sc-client-api = { git = "https://github.com/paritytech/substrate", branch = "polkadot-master" }
sc-client-db = { git = "https://github.com/paritytech/substrate", branch = "polkadot-master" }
sc-executor = { git = "https://github.com/paritytech/substrate", branch = "polkadot-master" }
>>>>>>> ab1fa78e
service = { package = "polkadot-service", path = "../service", default-features = false }

tokio = { version = "0.2.10", features = ["rt-threaded"], optional = true }

wasm-bindgen = { version = "0.2.57", optional = true }
wasm-bindgen-futures = { version = "0.4.7", optional = true }
browser-utils = { package = "browser-utils", git = "https://github.com/paritytech/substrate", branch = "ashley-polkadot-wasm", optional = true }
substrate-service = { package = "sc-service", git = "https://github.com/paritytech/substrate", branch = "ashley-polkadot-wasm", optional = true, default-features = false }

[features]
default = [ "wasmtime", "rocksdb", "cli" ]
wasmtime = [ "sc-cli/wasmtime" ]
rocksdb = [ "service/rocksdb" ]
cli = [ "tokio" ]
browser = [
	"wasm-bindgen",
	"wasm-bindgen-futures",
	"browser-utils",
	"substrate-service",
]<|MERGE_RESOLUTION|>--- conflicted
+++ resolved
@@ -11,10 +11,8 @@
 [dependencies]
 log = "0.4.8"
 futures = { version = "0.3.1", features = ["compat"] }
-<<<<<<< HEAD
-futures01 = { package = "futures", version = "0.1.29" }
-structopt = "=0.3.7"
-sc-cli = { git = "https://github.com/paritytech/substrate", branch = "ashley-polkadot-wasm" }
+structopt = "0.3.8"
+sc-cli = { git = "https://github.com/paritytech/substrate", branch = "ashley-polkadot-wasm", optional = true }
 sp-api = { git = "https://github.com/paritytech/substrate", branch = "ashley-polkadot-wasm" }
 sp-core = { git = "https://github.com/paritytech/substrate", branch = "ashley-polkadot-wasm" }
 sp-runtime = { git = "https://github.com/paritytech/substrate", branch = "ashley-polkadot-wasm" }
@@ -22,17 +20,6 @@
 sc-client-api = { git = "https://github.com/paritytech/substrate", branch = "ashley-polkadot-wasm" }
 sc-client-db = { git = "https://github.com/paritytech/substrate", branch = "ashley-polkadot-wasm" }
 sc-executor = { git = "https://github.com/paritytech/substrate", branch = "ashley-polkadot-wasm" }
-=======
-structopt = "0.3.8"
-sc-cli = { git = "https://github.com/paritytech/substrate", branch = "polkadot-master" }
-sp-api = { git = "https://github.com/paritytech/substrate", branch = "polkadot-master" }
-sp-core = { git = "https://github.com/paritytech/substrate", branch = "polkadot-master" }
-sp-runtime = { git = "https://github.com/paritytech/substrate", branch = "polkadot-master" }
-sc-client = { git = "https://github.com/paritytech/substrate", branch = "polkadot-master" }
-sc-client-api = { git = "https://github.com/paritytech/substrate", branch = "polkadot-master" }
-sc-client-db = { git = "https://github.com/paritytech/substrate", branch = "polkadot-master" }
-sc-executor = { git = "https://github.com/paritytech/substrate", branch = "polkadot-master" }
->>>>>>> ab1fa78e
 service = { package = "polkadot-service", path = "../service", default-features = false }
 
 tokio = { version = "0.2.10", features = ["rt-threaded"], optional = true }
@@ -46,7 +33,10 @@
 default = [ "wasmtime", "rocksdb", "cli" ]
 wasmtime = [ "sc-cli/wasmtime" ]
 rocksdb = [ "service/rocksdb" ]
-cli = [ "tokio" ]
+cli = [
+	"tokio",
+	"sc-cli",
+]
 browser = [
 	"wasm-bindgen",
 	"wasm-bindgen-futures",
