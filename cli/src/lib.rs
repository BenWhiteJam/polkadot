--- conflicted
+++ resolved
@@ -72,15 +72,8 @@
 
 /// Parses polkadot specific CLI arguments and run the service.
 #[cfg(not(target_os = "unknown"))]
-<<<<<<< HEAD
-pub fn run<W>(worker: W, version: cli::VersionInfo) -> error::Result<()> where
-	W: Worker,
-{
-	match cli::parse_and_prepare::<PolkadotSubCommands, PolkadotSubParams, _>(
-=======
 pub fn run<E: IntoExit>(exit: E, version: cli::VersionInfo) -> error::Result<()> {
 	let cmd = cli::parse_and_prepare::<PolkadotSubCommands, PolkadotSubParams, _>(
->>>>>>> 7805886e
 		&version,
 		"parity-polkadot",
 		std::env::args(),
@@ -179,14 +172,9 @@
 	}
 }
 
-<<<<<<< HEAD
-#[cfg(not(target_os = "unknown"))]
-fn run_until_exit<T, SC, B, CE, W>(
-=======
 /// Run the given `service` using the `runtime` until it exits or `e` fires.
 #[cfg(not(target_os = "unknown"))]
 pub fn run_until_exit(
->>>>>>> 7805886e
 	mut runtime: Runtime,
 	service: impl AbstractService,
 	e: impl Future<Output = ()> + Send + Unpin + 'static,
