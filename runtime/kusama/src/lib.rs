// Copyright 2017-2020 Parity Technologies (UK) Ltd.
// This file is part of Polkadot.

// Polkadot is free software: you can redistribute it and/or modify
// it under the terms of the GNU General Public License as published by
// the Free Software Foundation, either version 3 of the License, or
// (at your option) any later version.

// Polkadot is distributed in the hope that it will be useful,
// but WITHOUT ANY WARRANTY; without even the implied warranty of
// MERCHANTABILITY or FITNESS FOR A PARTICULAR PURPOSE.  See the
// GNU General Public License for more details.

// You should have received a copy of the GNU General Public License
// along with Polkadot.  If not, see <http://www.gnu.org/licenses/>.

//! The Polkadot runtime. This can be compiled with `#[no_std]`, ready for Wasm.

#![cfg_attr(not(feature = "std"), no_std)]
// `construct_runtime!` does a lot of recursion and requires us to increase the limit to 256.
#![recursion_limit="256"]

use rstd::prelude::*;
use sp_core::u32_trait::{_1, _2, _3, _4, _5};
use codec::{Encode, Decode};
use primitives::{
	AccountId, AccountIndex, Balance, BlockNumber, Hash, Nonce, Signature, Moment,
	parachain::{self, ActiveParas, CandidateReceipt}, ValidityError,
};
use runtime_common::{attestations, claims, parachains, registrar, slots,
	impls::{CurrencyToVoteHandler, TargetedFeeAdjustment, ToAuthor, WeightToFee},
	NegativeImbalance, BlockHashCount, MaximumBlockWeight, AvailableBlockRatio,
	MaximumBlockLength,
};

use sp_runtime::{
	create_runtime_str, generic, impl_opaque_keys,
	ApplyExtrinsicResult, Percent, Permill, Perbill, RuntimeDebug,
	transaction_validity::{TransactionValidity, InvalidTransaction, TransactionValidityError},
	curve::PiecewiseLinear,
	traits::{BlakeTwo256, Block as BlockT, StaticLookup, SignedExtension, OpaqueKeys},
};
use version::RuntimeVersion;
use grandpa::{AuthorityId as GrandpaId, fg_primitives};
#[cfg(any(feature = "std", test))]
use version::NativeVersion;
use sp_core::OpaqueMetadata;
use sp_staking::SessionIndex;
use frame_support::{
	parameter_types, construct_runtime, traits::{SplitTwoWays, Randomness},
	weights::DispatchInfo,
};
use im_online::sr25519::AuthorityId as ImOnlineId;
use authority_discovery_primitives::AuthorityId as AuthorityDiscoveryId;
use system::offchain::TransactionSubmitter;
use pallet_transaction_payment_rpc_runtime_api::RuntimeDispatchInfo;

#[cfg(feature = "std")]
pub use staking::StakerStatus;
#[cfg(any(feature = "std", test))]
pub use sp_runtime::BuildStorage;
pub use timestamp::Call as TimestampCall;
pub use balances::Call as BalancesCall;
pub use attestations::{Call as AttestationsCall, MORE_ATTESTATIONS_IDENTIFIER};
pub use parachains::Call as ParachainsCall;

/// Constant values used within the runtime.
pub mod constants;
use constants::{time::*, currency::*};

// Make the WASM binary available.
#[cfg(feature = "std")]
include!(concat!(env!("OUT_DIR"), "/wasm_binary.rs"));

/// Runtime version (Kusama).
pub const VERSION: RuntimeVersion = RuntimeVersion {
	spec_name: create_runtime_str!("kusama"),
	impl_name: create_runtime_str!("parity-kusama"),
	authoring_version: 2,
<<<<<<< HEAD
	spec_version: 1041,
	impl_version: 1,
=======
	spec_version: 1040,
	impl_version: 2,
>>>>>>> b441af76
	apis: RUNTIME_API_VERSIONS,
};

/// Native version.
#[cfg(any(feature = "std", test))]
pub fn native_version() -> NativeVersion {
	NativeVersion {
		runtime_version: VERSION,
		can_author_with: Default::default(),
	}
}

/// Avoid processing transactions from slots and parachain registrar.
#[derive(Default, Encode, Decode, Clone, Eq, PartialEq, RuntimeDebug)]
pub struct RestrictFunctionality;
impl SignedExtension for RestrictFunctionality {
	type AccountId = AccountId;
	type Call = Call;
	type AdditionalSigned = ();
	type Pre = ();
	type DispatchInfo = DispatchInfo;

	fn additional_signed(&self) -> rstd::result::Result<(), TransactionValidityError> { Ok(()) }

	fn validate(&self, _: &Self::AccountId, call: &Self::Call, _: DispatchInfo, _: usize)
		-> TransactionValidity
	{
		match call {
			Call::Slots(_) | Call::Registrar(_)
				=> Err(InvalidTransaction::Custom(ValidityError::NoPermission.into()).into()),
			_ => Ok(Default::default()),
		}
	}
}

parameter_types! {
	pub const Version: RuntimeVersion = VERSION;
}

impl system::Trait for Runtime {
	type Origin = Origin;
	type Call = Call;
	type Index = Nonce;
	type BlockNumber = BlockNumber;
	type Hash = Hash;
	type Hashing = BlakeTwo256;
	type AccountId = AccountId;
	type Lookup = Indices;
	type Header = generic::Header<BlockNumber, BlakeTwo256>;
	type Event = Event;
	type BlockHashCount = BlockHashCount;
	type MaximumBlockWeight = MaximumBlockWeight;
	type MaximumBlockLength = MaximumBlockLength;
	type AvailableBlockRatio = AvailableBlockRatio;
	type Version = Version;
	type ModuleToIndex = ModuleToIndex;
}

parameter_types! {
	pub const EpochDuration: u64 = EPOCH_DURATION_IN_BLOCKS as u64;
	pub const ExpectedBlockTime: Moment = MILLISECS_PER_BLOCK;
}

impl babe::Trait for Runtime {
	type EpochDuration = EpochDuration;
	type ExpectedBlockTime = ExpectedBlockTime;

	// session module is the trigger
	type EpochChangeTrigger = babe::ExternalTrigger;
}

impl indices::Trait for Runtime {
	type IsDeadAccount = Balances;
	type AccountIndex = AccountIndex;
	type ResolveHint = indices::SimpleResolveHint<Self::AccountId, Self::AccountIndex>;
	type Event = Event;
}

parameter_types! {
	pub const ExistentialDeposit: Balance = 1 * CENTS;
	pub const TransferFee: Balance = 1 * CENTS;
	pub const CreationFee: Balance = 1 * CENTS;
}

/// Splits fees 80/20 between treasury and block author.
pub type DealWithFees = SplitTwoWays<
	Balance,
	NegativeImbalance<Runtime>,
	_4, Treasury,   // 4 parts (80%) goes to the treasury.
	_1, ToAuthor<Runtime>,   // 1 part (20%) goes to the block author.
>;

impl balances::Trait for Runtime {
	type Balance = Balance;
	type OnFreeBalanceZero = Staking;
	type OnReapAccount = (System, Recovery);
	type OnNewAccount = Indices;
	type Event = Event;
	type DustRemoval = ();
	type TransferPayment = ();
	type ExistentialDeposit = ExistentialDeposit;
	type TransferFee = TransferFee;
	type CreationFee = CreationFee;
}

parameter_types! {
	pub const TransactionBaseFee: Balance = 1 * CENTS;
	pub const TransactionByteFee: Balance = 10 * MILLICENTS;
	// for a sane configuration, this should always be less than `AvailableBlockRatio`.
	pub const TargetBlockFullness: Perbill = Perbill::from_percent(25);
}

impl transaction_payment::Trait for Runtime {
	type Currency = Balances;
	type OnTransactionPayment = DealWithFees;
	type TransactionBaseFee = TransactionBaseFee;
	type TransactionByteFee = TransactionByteFee;
	type WeightToFee = WeightToFee;
	type FeeMultiplierUpdate = TargetedFeeAdjustment<TargetBlockFullness, Self>;
}

parameter_types! {
	pub const MinimumPeriod: u64 = SLOT_DURATION / 2;
}
impl timestamp::Trait for Runtime {
	type Moment = u64;
	type OnTimestampSet = Babe;
	type MinimumPeriod = MinimumPeriod;
}

parameter_types! {
	pub const UncleGenerations: u32 = 0;
}

// TODO: substrate#2986 implement this properly
impl authorship::Trait for Runtime {
	type FindAuthor = session::FindAccountFromAuthorIndex<Self, Babe>;
	type UncleGenerations = UncleGenerations;
	type FilterUncle = ();
	type EventHandler = (Staking, ImOnline);
}

parameter_types! {
	pub const Period: BlockNumber = 10 * MINUTES;
	pub const Offset: BlockNumber = 0;
}

impl_opaque_keys! {
	pub struct SessionKeys {
		pub grandpa: Grandpa,
		pub babe: Babe,
		pub im_online: ImOnline,
		pub parachain_validator: Parachains,
		pub authority_discovery: AuthorityDiscovery,
	}
}

parameter_types! {
	pub const DisabledValidatorsThreshold: Perbill = Perbill::from_percent(17);
}

impl session::Trait for Runtime {
	type OnSessionEnding = Staking;
	type SessionHandler = <SessionKeys as OpaqueKeys>::KeyTypeIdProviders;
	type ShouldEndSession = Babe;
	type Event = Event;
	type Keys = SessionKeys;
	type ValidatorId = AccountId;
	type ValidatorIdOf = staking::StashOf<Self>;
	type SelectInitialValidators = Staking;
	type DisabledValidatorsThreshold = DisabledValidatorsThreshold;
}

impl session::historical::Trait for Runtime {
	type FullIdentification = staking::Exposure<AccountId, Balance>;
	type FullIdentificationOf = staking::ExposureOf<Runtime>;
}

pallet_staking_reward_curve::build! {
	const REWARD_CURVE: PiecewiseLinear<'static> = curve!(
		min_inflation: 0_025_000,
		max_inflation: 0_100_000,
		ideal_stake: 0_500_000,
		falloff: 0_050_000,
		max_piece_count: 40,
		test_precision: 0_005_000,
	);
}

parameter_types! {
	// Six sessions in an era (6 hours).
	pub const SessionsPerEra: SessionIndex = 6;
	// 28 eras for unbonding (7 days).
	pub const BondingDuration: staking::EraIndex = 28;
	// 28 eras in which slashes can be cancelled (7 days).
	pub const SlashDeferDuration: staking::EraIndex = 28;
	pub const RewardCurve: &'static PiecewiseLinear<'static> = &REWARD_CURVE;
}

impl staking::Trait for Runtime {
	type RewardRemainder = Treasury;
	type CurrencyToVote = CurrencyToVoteHandler<Self>;
	type Event = Event;
	type Currency = Balances;
	type Slash = Treasury;
	type Reward = ();
	type SessionsPerEra = SessionsPerEra;
	type BondingDuration = BondingDuration;
	type SlashDeferDuration = SlashDeferDuration;
	// A majority of the council can cancel the slash.
	type SlashCancelOrigin = collective::EnsureProportionAtLeast<_1, _2, AccountId, CouncilCollective>;
	type SessionInterface = Self;
	type Time = Timestamp;
	type RewardCurve = RewardCurve;
}

parameter_types! {
	pub const LaunchPeriod: BlockNumber = 7 * DAYS;
	pub const VotingPeriod: BlockNumber = 7 * DAYS;
	pub const EmergencyVotingPeriod: BlockNumber = 3 * HOURS;
	pub const MinimumDeposit: Balance = 1 * DOLLARS;
	pub const EnactmentPeriod: BlockNumber = 8 * DAYS;
	pub const CooloffPeriod: BlockNumber = 7 * DAYS;
	// One cent: $10,000 / MB
	pub const PreimageByteDeposit: Balance = 10 * MILLICENTS;
}

impl democracy::Trait for Runtime {
	type Proposal = Call;
	type Event = Event;
	type Currency = Balances;
	type EnactmentPeriod = EnactmentPeriod;
	type LaunchPeriod = LaunchPeriod;
	type VotingPeriod = VotingPeriod;
	type EmergencyVotingPeriod = EmergencyVotingPeriod;
	type MinimumDeposit = MinimumDeposit;
	/// A straight majority of the council can decide what their next motion is.
	type ExternalOrigin = collective::EnsureProportionAtLeast<_1, _2, AccountId, CouncilCollective>;
	/// A majority can have the next scheduled referendum be a straight majority-carries vote.
	type ExternalMajorityOrigin = collective::EnsureProportionAtLeast<_1, _2, AccountId, CouncilCollective>;
	/// A unanimous council can have the next scheduled referendum be a straight default-carries
	/// (NTB) vote.
	type ExternalDefaultOrigin = collective::EnsureProportionAtLeast<_1, _1, AccountId, CouncilCollective>;
	/// Two thirds of the technical committee can have an ExternalMajority/ExternalDefault vote
	/// be tabled immediately and with a shorter voting/enactment period.
	type FastTrackOrigin = collective::EnsureProportionAtLeast<_2, _3, AccountId, TechnicalCollective>;
	// To cancel a proposal which has been passed, 2/3 of the council must agree to it.
	type CancellationOrigin = collective::EnsureProportionAtLeast<_2, _3, AccountId, CouncilCollective>;
	// Any single technical committee member may veto a coming council proposal, however they can
	// only do it once and it lasts only for the cooloff period.
	type VetoOrigin = collective::EnsureMember<AccountId, TechnicalCollective>;
	type CooloffPeriod = CooloffPeriod;
	type PreimageByteDeposit = PreimageByteDeposit;
	type Slash = Treasury;
}

type CouncilCollective = collective::Instance1;
impl collective::Trait<CouncilCollective> for Runtime {
	type Origin = Origin;
	type Proposal = Call;
	type Event = Event;
}

parameter_types! {
	pub const CandidacyBond: Balance = 1 * DOLLARS;
	pub const VotingBond: Balance = 5 * CENTS;
	/// Daily council elections.
	pub const TermDuration: BlockNumber = 24 * HOURS;
	pub const DesiredMembers: u32 = 13;
	pub const DesiredRunnersUp: u32 = 7;
}

impl elections_phragmen::Trait for Runtime {
	type Event = Event;
	type Currency = Balances;
	type ChangeMembers = Council;
	type CurrencyToVote = CurrencyToVoteHandler<Self>;
	type CandidacyBond = CandidacyBond;
	type VotingBond = VotingBond;
	type TermDuration = TermDuration;
	type DesiredMembers = DesiredMembers;
	type DesiredRunnersUp = DesiredRunnersUp;
	type LoserCandidate = Treasury;
	type BadReport = Treasury;
	type KickedMember = Treasury;
}

type TechnicalCollective = collective::Instance2;
impl collective::Trait<TechnicalCollective> for Runtime {
	type Origin = Origin;
	type Proposal = Call;
	type Event = Event;
}

impl membership::Trait<membership::Instance1> for Runtime {
	type Event = Event;
	type AddOrigin = collective::EnsureProportionMoreThan<_1, _2, AccountId, CouncilCollective>;
	type RemoveOrigin = collective::EnsureProportionMoreThan<_1, _2, AccountId, CouncilCollective>;
	type SwapOrigin = collective::EnsureProportionMoreThan<_1, _2, AccountId, CouncilCollective>;
	type ResetOrigin = collective::EnsureProportionMoreThan<_1, _2, AccountId, CouncilCollective>;
	type MembershipInitialized = TechnicalCommittee;
	type MembershipChanged = TechnicalCommittee;
}

parameter_types! {
	pub const ProposalBond: Permill = Permill::from_percent(5);
	pub const ProposalBondMinimum: Balance = 20 * DOLLARS;
	pub const SpendPeriod: BlockNumber = 6 * DAYS;
	pub const Burn: Permill = Permill::from_percent(0);

	pub const TipCountdown: BlockNumber = 1 * DAYS;
	pub const TipFindersFee: Percent = Percent::from_percent(20);
	pub const TipReportDepositBase: Balance = 1 * DOLLARS;
	pub const TipReportDepositPerByte: Balance = 1 * CENTS;
}

impl treasury::Trait for Runtime {
	type Currency = Balances;
	type ApproveOrigin = collective::EnsureProportionAtLeast<_3, _5, AccountId, CouncilCollective>;
	type RejectOrigin = collective::EnsureProportionMoreThan<_1, _2, AccountId, CouncilCollective>;
	type Event = Event;
	type ProposalRejection = Treasury;
	type ProposalBond = ProposalBond;
	type ProposalBondMinimum = ProposalBondMinimum;
	type SpendPeriod = SpendPeriod;
	type Burn = Burn;
	type Tippers = ElectionsPhragmen;
	type TipCountdown = TipCountdown;
	type TipFindersFee = TipFindersFee;
	type TipReportDepositBase = TipReportDepositBase;
	type TipReportDepositPerByte = TipReportDepositPerByte;
}

impl offences::Trait for Runtime {
	type Event = Event;
	type IdentificationTuple = session::historical::IdentificationTuple<Self>;
	type OnOffenceHandler = Staking;
}

impl authority_discovery::Trait for Runtime {}

type SubmitTransaction = TransactionSubmitter<ImOnlineId, Runtime, UncheckedExtrinsic>;

parameter_types! {
	pub const SessionDuration: BlockNumber = EPOCH_DURATION_IN_BLOCKS as _;
}

impl im_online::Trait for Runtime {
	type AuthorityId = ImOnlineId;
	type Event = Event;
	type Call = Call;
	type SubmitTransaction = SubmitTransaction;
	type ReportUnresponsiveness = Offences;
	type SessionDuration = SessionDuration;
}

impl grandpa::Trait for Runtime {
	type Event = Event;
}

parameter_types! {
	pub const WindowSize: BlockNumber = finality_tracker::DEFAULT_WINDOW_SIZE.into();
	pub const ReportLatency: BlockNumber = finality_tracker::DEFAULT_REPORT_LATENCY.into();
}

impl finality_tracker::Trait for Runtime {
	type OnFinalizationStalled = ();
	type WindowSize = WindowSize;
	type ReportLatency = ReportLatency;
}

parameter_types! {
	pub const AttestationPeriod: BlockNumber = 50;
}

impl attestations::Trait for Runtime {
	type AttestationPeriod = AttestationPeriod;
	type ValidatorIdentities = parachains::ValidatorIdentities<Runtime>;
	type RewardAttestation = Staking;
}

impl parachains::Trait for Runtime {
	type Origin = Origin;
	type Call = Call;
	type ParachainCurrency = Balances;
	type Randomness = RandomnessCollectiveFlip;
	type ActiveParachains = Registrar;
	type Registrar = Registrar;
}

parameter_types! {
	pub const ParathreadDeposit: Balance = 5 * DOLLARS;
	pub const QueueSize: usize = 2;
	pub const MaxRetries: u32 = 3;
}

impl registrar::Trait for Runtime {
	type Event = Event;
	type Origin = Origin;
	type Currency = Balances;
	type ParathreadDeposit = ParathreadDeposit;
	type SwapAux = Slots;
	type QueueSize = QueueSize;
	type MaxRetries = MaxRetries;
}

parameter_types! {
	pub const LeasePeriod: BlockNumber = 100_000;
	pub const EndingPeriod: BlockNumber = 1000;
}

impl slots::Trait for Runtime {
	type Event = Event;
	type Currency = Balances;
	type Parachains = Registrar;
	type LeasePeriod = LeasePeriod;
	type EndingPeriod = EndingPeriod;
	type Randomness = RandomnessCollectiveFlip;
}

parameter_types! {
	pub const Prefix: &'static [u8] = b"Pay KSMs to the Kusama account:";
}

impl claims::Trait for Runtime {
	type Event = Event;
	type Currency = Balances;
	type Prefix = Prefix;
}

parameter_types! {
	// Minimum 100 bytes/KSM deposited (1 CENT/byte)
	pub const BasicDeposit: Balance = 10 * DOLLARS;       // 258 bytes on-chain
	pub const FieldDeposit: Balance = 250 * CENTS;        // 66 bytes on-chain
	pub const SubAccountDeposit: Balance = 2 * DOLLARS;   // 53 bytes on-chain
	pub const MaximumSubAccounts: u32 = 100;
}

impl identity::Trait for Runtime {
	type Event = Event;
	type Currency = Balances;
	type Slashed = Treasury;
	type BasicDeposit = BasicDeposit;
	type FieldDeposit = FieldDeposit;
	type SubAccountDeposit = SubAccountDeposit;
	type MaximumSubAccounts = MaximumSubAccounts;
	type RegistrarOrigin = collective::EnsureProportionMoreThan<_1, _2, AccountId, CouncilCollective>;
	type ForceOrigin = collective::EnsureProportionMoreThan<_1, _2, AccountId, CouncilCollective>;
}

parameter_types! {
	// One storage item; value is size 4+4+16+32 bytes = 56 bytes.
	pub const MultisigDepositBase: Balance = 30 * CENTS;
	// Additional storage item size of 32 bytes.
	pub const MultisigDepositFactor: Balance = 5 * CENTS;
	pub const MaxSignatories: u16 = 100;
}

impl utility::Trait for Runtime {
	type Event = Event;
	type Call = Call;
	type Currency = Balances;
	type MultisigDepositBase = MultisigDepositBase;
	type MultisigDepositFactor = MultisigDepositFactor;
	type MaxSignatories = MaxSignatories;
}

parameter_types! {
	pub const ConfigDepositBase: Balance = 5 * DOLLARS;
	pub const FriendDepositFactor: Balance = 50 * CENTS;
	pub const MaxFriends: u16 = 9;
	pub const RecoveryDeposit: Balance = 5 * DOLLARS;
}

impl recovery::Trait for Runtime {
	type Event = Event;
	type Call = Call;
	type Currency = Balances;
	type ConfigDepositBase = ConfigDepositBase;
	type FriendDepositFactor = FriendDepositFactor;
	type MaxFriends = MaxFriends;
	type RecoveryDeposit = RecoveryDeposit;
}

parameter_types! {
	pub const CandidateDeposit: Balance = 10 * DOLLARS;
	pub const WrongSideDeduction: Balance = 2 * DOLLARS;
	pub const MaxStrikes: u32 = 10;
	pub const RotationPeriod: BlockNumber = 80 * HOURS;
	pub const PeriodSpend: Balance = 500 * DOLLARS;
	pub const MaxLockDuration: BlockNumber = 36 * 30 * DAYS;
	pub const ChallengePeriod: BlockNumber = 7 * DAYS;
	pub const MaxMembers: u32 = 999;
}

impl society::Trait for Runtime {
	type Event = Event;
	type Currency = Balances;
	type Randomness = RandomnessCollectiveFlip;
	type CandidateDeposit = CandidateDeposit;
	type WrongSideDeduction = WrongSideDeduction;
	type MaxStrikes = MaxStrikes;
	type PeriodSpend = PeriodSpend;
	type MembershipChanged = ();
	type RotationPeriod = RotationPeriod;
	type MaxLockDuration = MaxLockDuration;
	type FounderSetOrigin = collective::EnsureProportionMoreThan<_1, _2, AccountId, CouncilCollective>;
	type SuspensionJudgementOrigin = society::EnsureFounder<Runtime>;
	type ChallengePeriod = ChallengePeriod;
}

construct_runtime! {
	pub enum Runtime where
		Block = Block,
		NodeBlock = primitives::Block,
		UncheckedExtrinsic = UncheckedExtrinsic
	{
		// Basic stuff; balances is uncallable initially.
		System: system::{Module, Call, Storage, Config, Event},
		RandomnessCollectiveFlip: randomness_collective_flip::{Module, Storage},

		// Must be before session.
		Babe: babe::{Module, Call, Storage, Config, Inherent(Timestamp)},

		Timestamp: timestamp::{Module, Call, Storage, Inherent},
		Indices: indices,
		Balances: balances::{Module, Call, Storage, Config<T>, Event<T>},
		TransactionPayment: transaction_payment::{Module, Storage},

		// Consensus support.
		Authorship: authorship::{Module, Call, Storage},
		Staking: staking,
		Offences: offences::{Module, Call, Storage, Event},
		Session: session::{Module, Call, Storage, Event, Config<T>},
		FinalityTracker: finality_tracker::{Module, Call, Inherent},
		Grandpa: grandpa::{Module, Call, Storage, Config, Event},
		ImOnline: im_online::{Module, Call, Storage, Event<T>, ValidateUnsigned, Config<T>},
		AuthorityDiscovery: authority_discovery::{Module, Call, Config},

		// Governance stuff; uncallable initially.
		Democracy: democracy::{Module, Call, Storage, Config, Event<T>},
		Council: collective::<Instance1>::{Module, Call, Storage, Origin<T>, Event<T>, Config<T>},
		TechnicalCommittee: collective::<Instance2>::{Module, Call, Storage, Origin<T>, Event<T>, Config<T>},
		ElectionsPhragmen: elections_phragmen::{Module, Call, Storage, Event<T>},
		TechnicalMembership: membership::<Instance1>::{Module, Call, Storage, Event<T>, Config<T>},
		Treasury: treasury::{Module, Call, Storage, Event<T>},

		// Claims. Usable initially.
		Claims: claims::{Module, Call, Storage, Event<T>, Config<T>, ValidateUnsigned},

		// Parachains stuff; slots are disabled (no auctions initially). The rest are safe as they
		// have no public dispatchables.
		Parachains: parachains::{Module, Call, Storage, Config, Inherent, Origin},
		Attestations: attestations::{Module, Call, Storage},
		Slots: slots::{Module, Call, Storage, Event<T>},
		Registrar: registrar::{Module, Call, Storage, Event, Config<T>},

		// Utility module.
		Utility: utility::{Module, Call, Storage, Event<T>},

		// Less simple identity module.
		Identity: identity::{Module, Call, Storage, Event<T>},

		// Society module.
		Society: society::{Module, Call, Storage, Event<T>},

		// Social recovery module.
		Recovery: recovery::{Module, Call, Storage, Event<T>},
	}
}

/// The address format for describing accounts.
pub type Address = <Indices as StaticLookup>::Source;
/// Block header type as expected by this runtime.
pub type Header = generic::Header<BlockNumber, BlakeTwo256>;
/// Block type as expected by this runtime.
pub type Block = generic::Block<Header, UncheckedExtrinsic>;
/// A Block signed with a Justification
pub type SignedBlock = generic::SignedBlock<Block>;
/// BlockId type as expected by this runtime.
pub type BlockId = generic::BlockId<Block>;
/// The SignedExtension to the basic transaction logic.
pub type SignedExtra = (
	RestrictFunctionality,
	system::CheckVersion<Runtime>,
	system::CheckGenesis<Runtime>,
	system::CheckEra<Runtime>,
	system::CheckNonce<Runtime>,
	system::CheckWeight<Runtime>,
	transaction_payment::ChargeTransactionPayment::<Runtime>,
	registrar::LimitParathreadCommits<Runtime>
);
/// Unchecked extrinsic type as expected by this runtime.
pub type UncheckedExtrinsic = generic::UncheckedExtrinsic<Address, Call, Signature, SignedExtra>;
/// Extrinsic type that has already been checked.
pub type CheckedExtrinsic = generic::CheckedExtrinsic<AccountId, Nonce, Call>;
/// Executive: handles dispatch to the various modules.
pub type Executive = executive::Executive<Runtime, Block, system::ChainContext<Runtime>, Runtime, AllModules>;

sp_api::impl_runtime_apis! {
	impl sp_api::Core<Block> for Runtime {
		fn version() -> RuntimeVersion {
			VERSION
		}

		fn execute_block(block: Block) {
			Executive::execute_block(block)
		}

		fn initialize_block(header: &<Block as BlockT>::Header) {
			Executive::initialize_block(header)
		}
	}

	impl sp_api::Metadata<Block> for Runtime {
		fn metadata() -> OpaqueMetadata {
			Runtime::metadata().into()
		}
	}

	impl block_builder_api::BlockBuilder<Block> for Runtime {
		fn apply_extrinsic(extrinsic: <Block as BlockT>::Extrinsic) -> ApplyExtrinsicResult {
			Executive::apply_extrinsic(extrinsic)
		}

		fn finalize_block() -> <Block as BlockT>::Header {
			Executive::finalize_block()
		}

		fn inherent_extrinsics(data: inherents::InherentData) -> Vec<<Block as BlockT>::Extrinsic> {
			data.create_extrinsics()
		}

		fn check_inherents(
			block: Block,
			data: inherents::InherentData,
		) -> inherents::CheckInherentsResult {
			data.check_extrinsics(&block)
		}

		fn random_seed() -> <Block as BlockT>::Hash {
			RandomnessCollectiveFlip::random_seed()
		}
	}

	impl tx_pool_api::runtime_api::TaggedTransactionQueue<Block> for Runtime {
		fn validate_transaction(tx: <Block as BlockT>::Extrinsic) -> TransactionValidity {
			Executive::validate_transaction(tx)
		}
	}

	impl offchain_primitives::OffchainWorkerApi<Block> for Runtime {
		fn offchain_worker(header: &<Block as BlockT>::Header) {
			Executive::offchain_worker(header)
		}
	}

	impl parachain::ParachainHost<Block> for Runtime {
		fn validators() -> Vec<parachain::ValidatorId> {
			Parachains::authorities()
		}
		fn duty_roster() -> parachain::DutyRoster {
			Parachains::calculate_duty_roster().0
		}
		fn active_parachains() -> Vec<(parachain::Id, Option<(parachain::CollatorId, parachain::Retriable)>)> {
			Registrar::active_paras()
		}
		fn parachain_status(id: parachain::Id) -> Option<parachain::Status> {
			Parachains::parachain_status(&id)
		}
		fn parachain_code(id: parachain::Id) -> Option<Vec<u8>> {
			Parachains::parachain_code(&id)
		}
		fn ingress(to: parachain::Id, since: Option<BlockNumber>)
			-> Option<parachain::StructuredUnroutedIngress>
		{
			Parachains::ingress(to, since).map(parachain::StructuredUnroutedIngress)
		}
		fn get_heads(extrinsics: Vec<<Block as BlockT>::Extrinsic>) -> Option<Vec<CandidateReceipt>> {
			extrinsics
				.into_iter()
				.find_map(|ex| match UncheckedExtrinsic::decode(&mut ex.encode().as_slice()) {
					Ok(ex) => match ex.function {
						Call::Parachains(ParachainsCall::set_heads(heads)) => {
							Some(heads.into_iter().map(|c| c.candidate).collect())
						}
						_ => None,
					}
					Err(_) => None,
				})
		}
	}

	impl fg_primitives::GrandpaApi<Block> for Runtime {
		fn grandpa_authorities() -> Vec<(GrandpaId, u64)> {
			Grandpa::grandpa_authorities()
		}
	}

	impl babe_primitives::BabeApi<Block> for Runtime {
		fn configuration() -> babe_primitives::BabeConfiguration {
			// The choice of `c` parameter (where `1 - c` represents the
			// probability of a slot being empty), is done in accordance to the
			// slot duration and expected target block time, for safely
			// resisting network delays of maximum two seconds.
			// <https://research.web3.foundation/en/latest/polkadot/BABE/Babe/#6-practical-results>
			babe_primitives::BabeConfiguration {
				slot_duration: Babe::slot_duration(),
				epoch_length: EpochDuration::get(),
				c: PRIMARY_PROBABILITY,
				genesis_authorities: Babe::authorities(),
				randomness: Babe::randomness(),
				secondary_slots: true,
			}
		}
	}

	impl authority_discovery_primitives::AuthorityDiscoveryApi<Block> for Runtime {
		fn authorities() -> Vec<AuthorityDiscoveryId> {
			AuthorityDiscovery::authorities()
		}
	}

	impl sp_session::SessionKeys<Block> for Runtime {
		fn generate_session_keys(seed: Option<Vec<u8>>) -> Vec<u8> {
			SessionKeys::generate(seed)
		}
	}

	impl system_rpc_runtime_api::AccountNonceApi<Block, AccountId, Nonce> for Runtime {
		fn account_nonce(account: AccountId) -> Nonce {
			System::account_nonce(account)
		}
	}

	impl pallet_transaction_payment_rpc_runtime_api::TransactionPaymentApi<
		Block,
		Balance,
		UncheckedExtrinsic,
	> for Runtime {
		fn query_info(uxt: UncheckedExtrinsic, len: u32) -> RuntimeDispatchInfo<Balance> {
			TransactionPayment::query_info(uxt, len)
		}
	}
}<|MERGE_RESOLUTION|>--- conflicted
+++ resolved
@@ -77,13 +77,8 @@
 	spec_name: create_runtime_str!("kusama"),
 	impl_name: create_runtime_str!("parity-kusama"),
 	authoring_version: 2,
-<<<<<<< HEAD
 	spec_version: 1041,
-	impl_version: 1,
-=======
-	spec_version: 1040,
 	impl_version: 2,
->>>>>>> b441af76
 	apis: RUNTIME_API_VERSIONS,
 };
 
